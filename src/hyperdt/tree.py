--- conflicted
+++ resolved
@@ -202,10 +202,6 @@
         indexing
         """
         X_spacelike = X[:, self.dims]  # Nice and clean
-<<<<<<< HEAD
-
-=======
->>>>>>> 3d476311
         try:
             assert np.allclose(
                 np.sum(X_spacelike**2, axis=1) - X[:, self.timelike_dim] ** 2,
@@ -213,13 +209,8 @@
                 atol=1e-1,  # Don't be too strict
             )
         except AssertionError:
-<<<<<<< HEAD
-            raise ValueError("Points must lie on a hyperboloid: Minkowski norm does not equal the curvature of -1.")
-
-=======
             raise ValueError("Points must lie on a hyperboloid: Lorentzian Inner Product does not equal the curvature of {}.".format(self.curvature))
         
->>>>>>> 3d476311
         try:
             assert np.all(X[:, self.timelike_dim] > 1.0)  # Ensure timelike
         except AssertionError:
